package main

import (
	"fmt"
	"github.com/HouzuoGuo/tiedot/db"
	"math/rand"
	"os"
	"runtime"
	"strconv"
	"strings"
	"sync"
	"sync/atomic"
	"testing"
	"time"
)

var benchTestSize = 100000

func averageTest(name string, fun func()) {
	iter := float64(benchSize)
	start := float64(time.Now().UTC().UnixNano())
	// Run function across multiple goroutines
	for i := 0; i < benchTestSize; i++ {
		fun()
	}
	end := float64(time.Now().UTC().UnixNano())
	fmt.Printf("%s %d: %d ns/iter, %d iter/sec\n", name, int(benchSize), int((end-start)/iter), int(1000000000/((end-start)/iter)))
}

// benchmark(1) written in test case style
func TestBenchmark1(t *testing.T) {
	rand.Seed(time.Now().UnixNano())
	ids := make([]uint64, 0, benchSize)
	// Prepare a collection with two indexes
<<<<<<< HEAD
	tmp := "/tmp/tiedot_bench" + strconv.Itoa(rand.Int())
=======
	tmp := "/tmp/tiedot_test_bench1"
	os.RemoveAll(tmp)
>>>>>>> 0df2a94d
	defer os.RemoveAll(tmp)
	benchDB, col := mkTmpDBAndCol(tmp, "tmp")
	defer benchDB.Close()
	col.Index([]string{"nested", "nested", "str"})
	col.Index([]string{"nested", "nested", "int"})
	col.Index([]string{"nested", "nested", "float"})
	col.Index([]string{"strs"})
	col.Index([]string{"ints"})
	col.Index([]string{"floats"})

	// Benchmark document insert
	average("insert", func() {
		if _, err := col.Insert(sampleDoc()); err != nil {
			panic(err)
		}
	})

	// Collect all document IDs and benchmark document read
	col.ForEachDoc(func(id uint64, _ []byte) bool {
		ids = append(ids, id)
		return true
	})
	average("read", func() {
		doc, err := col.Read(ids[rand.Intn(benchTestSize)])
		if doc == nil || err != nil {
			panic(err)
		}
	})

	// Benchmark lookup query (two attributes)
	average("lookup", func() {
		result := make(map[uint64]struct{})
		if err := db.EvalQuery(sampleQuery(), col, &result); err != nil {
			panic(err)
		}
	})

	// Benchmark document update
	average("update", func() {
		if err := col.Update(ids[rand.Intn(benchTestSize)], sampleDoc()); err != nil && !strings.Contains(err.Error(), "locked") {
			panic(err)
		}
	})

	// Benchmark document delete
	var delCount uint64
	average("delete", func() {
		if err := col.Delete(ids[rand.Intn(benchTestSize)]); err == nil {
			delCount++
		}
	})
	if delCount < uint64(benchTestSize/2) {
		t.Fatal("Did not delete enough")
	}
}

// benchmark2 written in test case style
func TestBenchmark2(t *testing.T) {
	runtime.GOMAXPROCS(runtime.NumCPU())
	rand.Seed(time.Now().UnixNano())

	docs := make([]uint64, 0, benchTestSize*2+1000)
	wp := new(sync.WaitGroup)
	numThreads := runtime.GOMAXPROCS(-1)
	// There are goroutines doing document operations: insert, read, query, update, delete
	wp.Add(5 * numThreads)
	// And one more changing schema and stuff
	wp.Add(1)

	// Prepare a collection with two indexes
	tmp := "/tmp/tiedot_test_bench2"
	os.RemoveAll(tmp)
	defer os.RemoveAll(tmp)
	benchdb, col := mkTmpDBAndCol(tmp, "tmp")
	defer benchdb.Close()
	col.Index([]string{"nested", "nested", "str"})
	col.Index([]string{"nested", "nested", "int"})
	col.Index([]string{"nested", "nested", "float"})
	col.Index([]string{"strs"})
	col.Index([]string{"ints"})
	col.Index([]string{"floats"})

	// Insert 1000 documents to make a start
	for j := 0; j < 1000; j++ {
		if newID, err := col.Insert(sampleDoc()); err == nil {
			docs = append(docs, newID)
		} else {
			panic(err)
		}
	}
	start := float64(time.Now().UTC().UnixNano())

	// Insert benchTestSize * 2 documents
	for i := 0; i < numThreads; i++ {
		go func(i int) {
			fmt.Printf("Insert thread %d starting\n", i)
			defer wp.Done()
			for j := 0; j < benchTestSize/numThreads*2; j++ {
				if newID, err := col.Insert(sampleDoc()); err == nil {
					docs = append(docs, newID)
				} else {
					panic(err)
				}
			}
			fmt.Printf("Insert thread %d completed\n", i)
		}(i)
	}

	// Read benchTestSize * 2 documents
	var readCount int64
	for i := 0; i < numThreads; i++ {
		go func(i int) {
			fmt.Printf("Read thread %d starting\n", i)
			defer wp.Done()
			for j := 0; j < benchTestSize/numThreads*2; j++ {
				if _, err := col.Read(docs[rand.Intn(len(docs))]); err == nil {
					atomic.AddInt64(&readCount, 1)
				}
			}
			fmt.Printf("Read thread %d completed\n", i)
		}(i)
	}

	// Query benchTestSize times (lookup on two attributes)
	for i := 0; i < numThreads; i++ {
		go func(i int) {
			fmt.Printf("Query thread %d starting\n", i)
			defer wp.Done()
			var err error
			for j := 0; j < benchTestSize/numThreads; j++ {
				result := make(map[uint64]struct{})
				if err = db.EvalQuery(sampleQuery(), col, &result); err != nil {
					panic(err)
				}
			}
			fmt.Printf("Query thread %d completed\n", i)
		}(i)
	}

	// Update benchTestSize documents
	var updateCount int64
	for i := 0; i < numThreads; i++ {
		go func(i int) {
			fmt.Printf("Update thread %d starting\n", i)
			defer wp.Done()
			for j := 0; j < benchTestSize/numThreads; j++ {
				if err := col.Update(docs[rand.Intn(len(docs))], sampleDoc()); err == nil {
					atomic.AddInt64(&updateCount, 1)
				}
			}
			fmt.Printf("Update thread %d completed\n", i)
		}(i)
	}

	// Delete benchTestSize documents
	var delCount int64
	for i := 0; i < numThreads; i++ {
		go func(i int) {
			fmt.Printf("Delete thread %d starting\n", i)
			defer wp.Done()
			for j := 0; j < benchTestSize/numThreads; j++ {
				if err := col.Delete(docs[rand.Intn(len(docs))]); err == nil {
					atomic.AddInt64(&delCount, 1)
				}
			}
			fmt.Printf("Delete thread %d completed\n", i)
		}(i)
	}

	// This one does a bunch of schema-changing stuff, testing the engine while document operations are busy
	go func() {
		time.Sleep(500 * time.Millisecond)
		if err := benchdb.Create("foo"); err != nil {
			panic(err)
		} else if err := benchdb.Rename("foo", "bar"); err != nil {
			panic(err)
		} else if err := benchdb.Truncate("bar"); err != nil {
			panic(err)
		} else if err := benchdb.Scrub("bar"); err != nil {
			panic(err)
		} else if benchdb.Use("bar") == nil {
			panic("Missing collection")
		}
		for _, colName := range benchdb.AllCols() {
			if colName != "bar" && colName != "tmp" {
				panic("Wrong collections in benchmark db")
			}
		}
		os.RemoveAll("/tmp/tiedot_test_bench2_dump")
		defer os.RemoveAll("/tmp/tiedot_test_bench2_dump")
		if err := benchdb.Dump("/tmp/tiedot_test_bench2_dump"); err != nil {
			panic(err)
		} else if err := benchdb.Drop("bar"); err != nil {
			panic(err)
		}
		defer wp.Done()
	}()

	// Wait for all goroutines to finish, then print summary
	wp.Wait()
	end := float64(time.Now().UTC().UnixNano())
	fmt.Printf("Total operations %d: %d ns/iter, %d iter/sec\n", benchTestSize*7, int((end-start)/float64(benchTestSize)/7), int(1000000000/((end-start)/float64(benchTestSize)/7)))
	fmt.Printf("Read %d documents\n", readCount)
	fmt.Printf("Updated %d documents\n", updateCount)
	fmt.Printf("Deleted %d documents\n", delCount)
	if readCount < int64(benchTestSize/6) {
		t.Fatal("Did not read enough documents")
	}
	if updateCount < int64(benchTestSize/8) {
		t.Fatal("Did not update enough documents")
	}
	if delCount < int64(benchTestSize/8) {
		t.Fatal("Did not delete enough documents")
	}
}<|MERGE_RESOLUTION|>--- conflicted
+++ resolved
@@ -32,12 +32,8 @@
 	rand.Seed(time.Now().UnixNano())
 	ids := make([]uint64, 0, benchSize)
 	// Prepare a collection with two indexes
-<<<<<<< HEAD
 	tmp := "/tmp/tiedot_bench" + strconv.Itoa(rand.Int())
-=======
-	tmp := "/tmp/tiedot_test_bench1"
 	os.RemoveAll(tmp)
->>>>>>> 0df2a94d
 	defer os.RemoveAll(tmp)
 	benchDB, col := mkTmpDBAndCol(tmp, "tmp")
 	defer benchDB.Close()
