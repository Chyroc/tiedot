--- conflicted
+++ resolved
@@ -271,10 +271,6 @@
 	if len(collectedIDs) != numDocs/2 {
 		t.Fatal("Wrong number of docs", len(collectedIDs))
 	}
-<<<<<<< HEAD
-=======
-
->>>>>>> 4a0ff7ce
 	if err = db.Close(); err != nil {
 		t.Fatal(err)
 	}
