/* Run tiedot HTTP API server, benchmarks, or embedded usage example. */
package main

import (
	"flag"
	"github.com/HouzuoGuo/tiedot/httpapi"
	"github.com/HouzuoGuo/tiedot/sharding"
	"github.com/HouzuoGuo/tiedot/tdlog"
	"io/ioutil"
	"os"
	"os/signal"
	"runtime"
	"runtime/pprof"
	"strconv"
	"strings"
)

// Read Linux system VM parameters and print performance configuration advice when necessary.
func linuxPerfAdvice() {
	readFileIntContent := func(filePath string) (contentInt int, err error) {
		content, err := ioutil.ReadFile(filePath)
		if err != nil {
			return
		}
		contentInt, err = strconv.Atoi(strings.TrimSpace(string(content)))
		return
	}
	swappiness, err := readFileIntContent("/proc/sys/vm/swappiness")
	if err != nil {
		tdlog.Notice("Non-fatal - unable to offer performance advice based on vm.swappiness.")
	} else if swappiness > 30 {
		tdlog.Noticef("System vm.swappiness is very high (%d), for optimium performance please lower it below 30.", swappiness)
	}
	dirtyRatio, err := readFileIntContent("/proc/sys/vm/dirty_ratio")
	if err != nil {
		tdlog.Notice("Non-fatal - unable to offer performance advice based on vm.dirty_ratio.")
	} else if dirtyRatio < 50 {
		tdlog.Noticef("System vm.dirty_ratio is very low (%d), for optimium performance please raise it above 50.", dirtyRatio)
	}
	dirtyBGRatio, err := readFileIntContent("/proc/sys/vm/dirty_background_ratio")
	if err != nil {
		tdlog.Notice("Non-fatal - unable to offer performance advice based on vm.dirty_background_ratio.")
	} else if dirtyBGRatio > 20 {
		tdlog.Noticef("System vm.dirty_background_ratio is very high (%d), for optimium performance please lower it below 20.", dirtyBGRatio)
	}
}

func main() {

	// Parse CLI parameters
	// General params
	var mode string
	var maxprocs int
<<<<<<< HEAD
	flag.StringVar(&mode, "mode", "", "[httpd|ipc-server|ipc-bench|example]")
	flag.IntVar(&maxprocs, "gomaxprocs", 1, "GOMAXPROCS")

=======
	flag.StringVar(&mode, "mode", "", "Mandatory - specify the execution mode [httpd|bench|bench2|example]")
	flag.IntVar(&maxprocs, "gomaxprocs", defaultMaxprocs, "GOMAXPROCS")
>>>>>>> 9c132565
	// Debug params
	var profile, debug bool
	flag.BoolVar(&tdlog.VerboseLog, "verbose", false, "Turn verbose logging on/off")
	flag.BoolVar(&profile, "profile", false, "Write profiler results to prof.out")
	flag.BoolVar(&debug, "debug", false, "Dump goroutine stack traces upon receiving interrupt signal")

	// IPC server supervisor
	var ipcDBDir string
	flag.StringVar(&ipcDBDir, "ipcdbdir", "", "(IPC server) Database directory")
	// IPC server process params (internal use only)
	var ipcServerRank int
	flag.IntVar(&ipcServerRank, "ipcserverrank", 0, "(IPC internal use) Server process rank")
	// IPC benchmark params
	flag.IntVar(&benchSize, "benchsize", 400000, "(IPC benchmark) Benchmark sample size")
	flag.BoolVar(&benchCleanup, "benchcleanup", true, "(IPC benchmark) Whether to clean up (delete benchmark DB) after benchmark")
	flag.Parse()
	// IPC benchmark process params (internal use only)
	var ipcBenchProcNum int
	flag.IntVar(&ipcBenchProcNum, "ipcbenchprocnum", 0, "(IPC internal use) The number of this benchmark process")

	// HTTP mode params
<<<<<<< HEAD
	var httpDBDir string
	var httpPort int
	var httpTLSCrt, httpTLSKey string
	flag.StringVar(&httpDBDir, "httpdbdir", "", "(HTTP server) database directory")
	flag.IntVar(&httpPort, "httpport", 8080, "(HTTP server) port number")
	flag.StringVar(&httpTLSCrt, "httptlscrt", "", "(HTTP server) TLS certificate (empty to disable TLS).")
	flag.StringVar(&httpTLSKey, "httptlskey", "", "(HTTP server) TLS certificate key (empty to disable TLS).")
=======
	var dir string
	var bind string
	var port int
	var authToken string
	var tlsCrt, tlsKey string
	flag.StringVar(&dir, "dir", "", "(HTTP server) database directory")
	flag.StringVar(&bind, "bind", "", "(HTTP server) bind to IP address (all network interfaces by default)")
	flag.IntVar(&port, "port", 8080, "(HTTP server) port number")
	flag.StringVar(&tlsCrt, "tlscrt", "", "(HTTP server) TLS certificate (empty to disable TLS).")
	flag.StringVar(&tlsKey, "tlskey", "", "(HTTP server) TLS certificate key (empty to disable TLS).")
	flag.StringVar(&authToken, "authtoken", "", "(HTTP server) Only authorize requests carrying this token in 'Authorization: token TOKEN' header. (empty to disable)")
>>>>>>> 9c132565

	// HTTP + JWT params
	var jwtPubKey, jwtPrivateKey string
	flag.StringVar(&jwtPubKey, "jwtpubkey", "", "(HTTP JWT server) Public key for signing tokens (empty to disable JWT)")
	flag.StringVar(&jwtPrivateKey, "jwtprivatekey", "", "(HTTP JWT server) Private key for decoding tokens (empty to disable JWT)")

	// User must specify a mode to run
	if mode == "" {
		flag.PrintDefaults()
		os.Exit(1)
	}

	// Start profiler if enabled
	if profile {
		resultFile, err := os.Create("perf.out")
		if err != nil {
			tdlog.Noticef("Cannot create profiler result file %s", resultFile)
			os.Exit(1)
		}
		pprof.StartCPUProfile(resultFile)
		defer pprof.StopCPUProfile()
	}

	// Dump goroutine stacktraces upon receiving interrupt signal
	if debug {
		c := make(chan os.Signal, 1)
		signal.Notify(c, os.Interrupt)
		go func() {
			for _ = range c {
				pprof.Lookup("goroutine").WriteTo(os.Stderr, 1)
			}
		}()
	}

	runtime.GOMAXPROCS(maxprocs)

	switch mode {
	case "httpd":
		// Run HTTP API server in an IPC setup
		if httpDBDir == "" {
			tdlog.Notice("Please specify database directory, for example -httpdbdir=/tmp/db")
			os.Exit(1)
		}
		if httpPort == 0 {
			tdlog.Notice("Please specify port number, for example -httpport=19993")
			os.Exit(1)
		}
		if httpTLSCrt != "" && httpTLSKey == "" || httpTLSKey != "" && httpTLSCrt == "" {
			tdlog.Notice("To enable HTTPS, please specify both RSA certificate and key file.")
			os.Exit(1)
		}
		if jwtPrivateKey != "" && jwtPubKey == "" || jwtPubKey != "" && jwtPrivateKey == "" {
			tdlog.Notice("To enable JWT, please specify RSA private and public key.")
			os.Exit(1)
		}
<<<<<<< HEAD
		linuxPerfAdvice()
		httpapi.Start(httpDBDir, httpPort, httpTLSCrt, httpTLSKey, jwtPubKey, jwtPrivateKey)
=======
		httpapi.Start(dir, port, tlsCrt, tlsKey, jwtPubKey, jwtPrivateKey, bind, authToken)
>>>>>>> 9c132565
	case "example":
		// Run embedded usage examples
		linuxPerfAdvice()
		embeddedExample()
	case "bench":
		// Run benchmark scenario 1
		linuxPerfAdvice()
		benchmark()
	case "bench2":
		// Run benchmark scenario 2
		linuxPerfAdvice()
		benchmark2()
	case "ipc-server":
		// Serve a database by spawning and looking after a group of IPC server processes
		if ipcDBDir == "" {
			tdlog.Notice("Please specify database directory for the operation of IPC servers.")
			os.Exit(1)
		}
		linuxPerfAdvice()
		sharding.RunIPCServerSupervisor(ipcDBDir)
	case "ipc-server-process":
		// Serve a database shard in this process (for internal use only)
		if err := sharding.NewServer(ipcServerRank, ipcDBDir).Run(); err != nil {
			panic(err)
		}
	case "ipc-bench":
		// Spawn benchmark client processes and collect benchmark results
		linuxPerfAdvice()
		sharding.RunBenchSupervisor(benchSize)
	case "ipc-bench-process":
		// Run a benchmark client and return the result (for internal use only)
		sharding.RunBenchProcess(ipcDBDir, benchSize)
	default:
		flag.PrintDefaults()
		return
	}
}<|MERGE_RESOLUTION|>--- conflicted
+++ resolved
@@ -51,14 +51,8 @@
 	// General params
 	var mode string
 	var maxprocs int
-<<<<<<< HEAD
-	flag.StringVar(&mode, "mode", "", "[httpd|ipc-server|ipc-bench|example]")
+	flag.StringVar(&mode, "mode", "", "Mandatory - specify the execution mode[httpd|ipc-server|ipc-bench|example]")
 	flag.IntVar(&maxprocs, "gomaxprocs", 1, "GOMAXPROCS")
-
-=======
-	flag.StringVar(&mode, "mode", "", "Mandatory - specify the execution mode [httpd|bench|bench2|example]")
-	flag.IntVar(&maxprocs, "gomaxprocs", defaultMaxprocs, "GOMAXPROCS")
->>>>>>> 9c132565
 	// Debug params
 	var profile, debug bool
 	flag.BoolVar(&tdlog.VerboseLog, "verbose", false, "Turn verbose logging on/off")
@@ -80,27 +74,16 @@
 	flag.IntVar(&ipcBenchProcNum, "ipcbenchprocnum", 0, "(IPC internal use) The number of this benchmark process")
 
 	// HTTP mode params
-<<<<<<< HEAD
-	var httpDBDir string
+	var httpBindAddr, httpDBDir string
 	var httpPort int
 	var httpTLSCrt, httpTLSKey string
+	var httpAuthToken string
 	flag.StringVar(&httpDBDir, "httpdbdir", "", "(HTTP server) database directory")
 	flag.IntVar(&httpPort, "httpport", 8080, "(HTTP server) port number")
 	flag.StringVar(&httpTLSCrt, "httptlscrt", "", "(HTTP server) TLS certificate (empty to disable TLS).")
 	flag.StringVar(&httpTLSKey, "httptlskey", "", "(HTTP server) TLS certificate key (empty to disable TLS).")
-=======
-	var dir string
-	var bind string
-	var port int
-	var authToken string
-	var tlsCrt, tlsKey string
-	flag.StringVar(&dir, "dir", "", "(HTTP server) database directory")
-	flag.StringVar(&bind, "bind", "", "(HTTP server) bind to IP address (all network interfaces by default)")
-	flag.IntVar(&port, "port", 8080, "(HTTP server) port number")
-	flag.StringVar(&tlsCrt, "tlscrt", "", "(HTTP server) TLS certificate (empty to disable TLS).")
-	flag.StringVar(&tlsKey, "tlskey", "", "(HTTP server) TLS certificate key (empty to disable TLS).")
-	flag.StringVar(&authToken, "authtoken", "", "(HTTP server) Only authorize requests carrying this token in 'Authorization: token TOKEN' header. (empty to disable)")
->>>>>>> 9c132565
+	flag.StringVar(&httpAuthToken, "httpauthtoken", "", "(HTTP server) Only authorize requests carrying this token in 'Authorization: token TOKEN' header (empty to disable).")
+	flag.StringVar(&httpBindAddr, "httpbindaddr", "", "(HTTP server) Bind address for the server (all interfaces by default).")
 
 	// HTTP + JWT params
 	var jwtPubKey, jwtPrivateKey string
@@ -156,12 +139,8 @@
 			tdlog.Notice("To enable JWT, please specify RSA private and public key.")
 			os.Exit(1)
 		}
-<<<<<<< HEAD
 		linuxPerfAdvice()
-		httpapi.Start(httpDBDir, httpPort, httpTLSCrt, httpTLSKey, jwtPubKey, jwtPrivateKey)
-=======
-		httpapi.Start(dir, port, tlsCrt, tlsKey, jwtPubKey, jwtPrivateKey, bind, authToken)
->>>>>>> 9c132565
+		httpapi.Start(httpDBDir, httpPort, httpTLSCrt, httpTLSKey, jwtPubKey, jwtPrivateKey, httpBindAddr, httpAuthToken)
 	case "example":
 		// Run embedded usage examples
 		linuxPerfAdvice()
