package main

import (
	"encoding/json"
	"fmt"
	"github.com/HouzuoGuo/tiedot/db"
	"os"
)

/*
You are encouraged to use nearly all tiedot public functions concurrently, except schema management functions such as:
- Create, rename, drop collection
- Create and remove collection index
During the above operations, no other operation should be carried out at the same time (such as document update)!

To compile and run the example:
    go build && ./tiedot -mode=example
*/

func embeddedExample() {
	// ****************** Collection Management ******************

	myDBDir := "/tmp/MyDatabase"
	os.RemoveAll(myDBDir)
	defer os.RemoveAll(myDBDir)

	// (Create if not exist) open a database
	myDB, err := db.OpenDB(myDBDir)
	if err != nil {
		panic(err)
	}

	// Create two collections: Feeds and Votes
	if err := myDB.Create("Feeds"); err != nil {
		panic(err)
	}
	if err := myDB.Create("Votes"); err != nil {
		panic(err)
	}

	// What collections do I now have?
	for _, name := range myDB.AllCols() {
		fmt.Printf("I have a collection called %s\n", name)
	}

	// Rename collection "Votes" to "Points"
	if err := myDB.Rename("Votes", "Points"); err != nil {
		panic(err)
	}

	// Drop (delete) collection "Points"
	if err := myDB.Drop("Points"); err != nil {
		panic(err)
	}

	// Scrub (repair and compact) "Feeds"
	myDB.Scrub("Feeds")

	// ****************** Document Management ******************
	// Start using a collection
	// (The reference is valid until DB schema changes or Scrub is carried out)
	feeds := myDB.Use("Feeds")

	// Insert document (document must be map[string]interface{})
	docID, err := feeds.Insert(map[string]interface{}{
		"name": "Go 1.2 is released",
		"url":  "golang.org"})
	if err != nil {
		panic(err)
	}

	// Read document
<<<<<<< HEAD
	var readBack interface{}
	feeds.Read(docID, &readBack)
=======
	readBack, err := feeds.Read(docID)
>>>>>>> 1671bac9
	fmt.Println(readBack)

	// Update document (document must be map[string]interface{})
	err = feeds.Update(docID, map[string]interface{}{
		"name": "Go is very popular",
		"url":  "google.com"})
	if err != nil {
		panic(err)
	}

	// Delete document
	feeds.Delete(docID)

	// ****************** Index Management ******************
	// Secondary indexes assist in many types of queries
	// Create index (path leads to document JSON attribute)
	if err := feeds.Index([]string{"author", "name", "first_name"}); err != nil {
		panic(err)
	}
	if err := feeds.Index([]string{"Title"}); err != nil {
		panic(err)
	}
	if err := feeds.Index([]string{"Source"}); err != nil {
		panic(err)
	}

	// What indexes do I have on collection A?
	for _, path := range feeds.AllIndexes() {
		fmt.Printf("I have an index on path %v\n", path)
	}

	// Remove index
	if err := feeds.Unindex([]string{"author", "name", "first_name"}); err != nil {
		panic(err)
	}

	// ****************** Queries ******************
	// Prepare some documents for the query
	feeds.Insert(map[string]interface{}{"Title": "New Go release", "Source": "golang.org", "Age": 3})
	feeds.Insert(map[string]interface{}{"Title": "Kitkat is here", "Source": "google.com", "Age": 2})
	feeds.Insert(map[string]interface{}{"Title": "Good Slackware", "Source": "slackware.com", "Age": 1})

	var query interface{}
	json.Unmarshal([]byte(`[{"eq": "New Go release", "in": ["Title"]}, {"eq": "slackware.com", "in": ["Source"]}]`), &query)

	queryResult := make(map[int]struct{}) // query result (document IDs) goes into map keys

	if err := db.EvalQuery(query, feeds, &queryResult); err != nil {
		panic(err)
	}

	// Query results are document IDs
	for id := range queryResult {
		fmt.Printf("Query returned document ID %d\n", id)
	}

	// To use the document itself, simply read it back
	for id := range queryResult {
		readBack, err := feeds.Read(id)
		if err != nil {
			panic(err)
		}
		fmt.Printf("Query returned document %v\n", readBack)
	}

	// Make sure important transactions are persisted (very expensive call: do NOT invoke too often)
	// (A background goroutine is already doing it for you every few seconds)
	if err := myDB.Sync(); err != nil {
		panic(err)
	}
	// Gracefully close database
	if err := myDB.Close(); err != nil {
		panic(err)
	}
}<|MERGE_RESOLUTION|>--- conflicted
+++ resolved
@@ -70,12 +70,7 @@
 	}
 
 	// Read document
-<<<<<<< HEAD
-	var readBack interface{}
-	feeds.Read(docID, &readBack)
-=======
 	readBack, err := feeds.Read(docID)
->>>>>>> 1671bac9
 	fmt.Println(readBack)
 
 	// Update document (document must be map[string]interface{})
