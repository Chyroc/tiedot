/* Document management handlers. */
package httpapi

import (
	"encoding/json"
	"fmt"
	"net/http"
	"strconv"
)

// Insert a document into collection.
func Insert(w http.ResponseWriter, r *http.Request) {
	w.Header().Set("Cache-Control", "must-revalidate")
	w.Header().Set("Content-Type", "text/plain")
	var col, doc string
	if !Require(w, r, "col", &col) {
		return
	}
	if !Require(w, r, "doc", &doc) {
		return
	}
	var jsonDoc map[string]interface{}
	if err := json.Unmarshal([]byte(doc), &jsonDoc); err != nil {
		http.Error(w, fmt.Sprintf("'%v' is not valid JSON document.", doc), 400)
		return
	}
	dbcol := HttpDB.Use(col)
	if dbcol == nil {
		http.Error(w, fmt.Sprintf("Collection '%s' does not exist.", col), 400)
		return
	}
	id, err := dbcol.Insert(jsonDoc)
	if err != nil {
		http.Error(w, fmt.Sprint(err), 500)
		return
	}
	w.WriteHeader(201)
	w.Write([]byte(fmt.Sprint(id)))
}

// Find and retrieve a document by ID.
func Get(w http.ResponseWriter, r *http.Request) {
	w.Header().Set("Cache-Control", "must-revalidate")
	w.Header().Set("Content-Type", "application/json")
	var col, id string
	if !Require(w, r, "col", &col) {
		return
	}
	if !Require(w, r, "id", &id) {
		return
	}
	docID, err := strconv.ParseUint(id, 10, 64)
	if err != nil {
		http.Error(w, fmt.Sprintf("Invalid document ID '%v'.", id), 400)
		return
	}
	dbcol := HttpDB.Use(col)
	if dbcol == nil {
		http.Error(w, fmt.Sprintf("Collection '%s' does not exist.", col), 400)
		return
	}
	doc, err := dbcol.Read(docID)
	if doc == nil {
		http.Error(w, fmt.Sprintf("No such document ID %d.", docID), 404)
		return
	}
	resp, err := json.Marshal(doc)
	if err != nil {
		http.Error(w, fmt.Sprint(err), 500)
		return
	}
	w.Write(resp)
}

// Divide documents into roughly equally sized pages, and return documents in the specified page.
func GetPage(w http.ResponseWriter, r *http.Request) {
	w.Header().Set("Cache-Control", "must-revalidate")
	w.Header().Set("Content-Type", "application/json")
	var col, page, total string
	if !Require(w, r, "col", &col) {
		return
	}
	if !Require(w, r, "page", &page) {
		return
	}
	if !Require(w, r, "total", &total) {
		return
	}
<<<<<<< HEAD
	pageNum, err := strconv.ParseUint(page, 10, 64)
	if err != nil || pageNum < 0 {
		http.Error(w, fmt.Sprintf("Invalid page number '%v'.", page), 400)
		return
	}
	totalPage, err := strconv.ParseUint(total, 10, 64)
	if err != nil || totalPage == 0 {
=======
	totalPage, err := strconv.Atoi(total)
	if err != nil || totalPage < 1 {
>>>>>>> 40a74364
		http.Error(w, fmt.Sprintf("Invalid total page number '%v'.", totalPage), 400)
		return
	}
	pageNum, err := strconv.Atoi(page)
	if err != nil || pageNum < 0 || pageNum >= totalPage {
		http.Error(w, fmt.Sprintf("Invalid page number '%v'.", page), 400)
		return
	}
	dbcol := HttpDB.Use(col)
	if dbcol == nil {
		http.Error(w, fmt.Sprintf("Collection '%s' does not exist.", col), 400)
		return
	}
	docs := make(map[string]interface{})
	dbcol.ForEachDocInPage(pageNum, totalPage, func(id uint64, doc []byte) bool {
		var docObj map[string]interface{}
		if err := json.Unmarshal(doc, &docObj); err == nil {
			docs[strconv.FormatUint(id, 10)] = docObj
		}
		return true
	})
	resp, err := json.Marshal(docs)
	if err != nil {
		http.Error(w, fmt.Sprint(err), 500)
		return
	}
	w.Write(resp)
}

// Update a document.
func Update(w http.ResponseWriter, r *http.Request) {
	w.Header().Set("Cache-Control", "must-revalidate")
	w.Header().Set("Content-Type", "text/plain")
	var col, id, doc string
	if !Require(w, r, "col", &col) {
		return
	}
	if !Require(w, r, "id", &id) {
		return
	}
	if !Require(w, r, "doc", &doc) {
		return
	}
	docID, err := strconv.ParseUint(id, 10, 64)
	if err != nil {
		http.Error(w, fmt.Sprintf("Invalid document ID '%v'.", id), 400)
		return
	}
	var newDoc map[string]interface{}
	if err := json.Unmarshal([]byte(doc), &newDoc); err != nil {
		http.Error(w, fmt.Sprintf("'%v' is not valid JSON document.", newDoc), 400)
		return
	}
	dbcol := HttpDB.Use(col)
	if dbcol == nil {
		http.Error(w, fmt.Sprintf("Collection '%s' does not exist.", col), 400)
		return
	}
	err = dbcol.Update(docID, newDoc)
	if err != nil {
		http.Error(w, fmt.Sprint(err), 500)
		return
	}
}

// Delete a document.
func Delete(w http.ResponseWriter, r *http.Request) {
	w.Header().Set("Cache-Control", "must-revalidate")
	w.Header().Set("Content-Type", "text/plain")
	var col, id string
	if !Require(w, r, "col", &col) {
		return
	}
	if !Require(w, r, "id", &id) {
		return
	}
	docID, err := strconv.ParseUint(id, 10, 64)
	if err != nil {
		http.Error(w, fmt.Sprintf("Invalid document ID '%v'.", id), 400)
		return
	}
	dbcol := HttpDB.Use(col)
	if dbcol == nil {
		http.Error(w, fmt.Sprintf("Collection '%s' does not exist.", col), 400)
		return
	}
	dbcol.Delete(docID)
}

// Return approximate number of documents in the collection.
func ApproxDocCount(w http.ResponseWriter, r *http.Request) {
	w.Header().Set("Cache-Control", "must-revalidate")
	w.Header().Set("Content-Type", "text/plain")
	var col string
	if !Require(w, r, "col", &col) {
		return
	}
	dbcol := HttpDB.Use(col)
	if dbcol == nil {
		http.Error(w, fmt.Sprintf("Collection '%s' does not exist.", col), 400)
		return
	}
	w.Write([]byte(strconv.FormatUint(dbcol.ApproxDocCount(), 10)))
}<|MERGE_RESOLUTION|>--- conflicted
+++ resolved
@@ -86,19 +86,14 @@
 	if !Require(w, r, "total", &total) {
 		return
 	}
-<<<<<<< HEAD
-	pageNum, err := strconv.ParseUint(page, 10, 64)
-	if err != nil || pageNum < 0 {
-		http.Error(w, fmt.Sprintf("Invalid page number '%v'.", page), 400)
+	totalPage, err := strconv.ParseUint(total, 10, 64)
+	if err != nil || totalPage < 1 {
+		http.Error(w, fmt.Sprintf("Invalid total page number '%v'.", totalPage), 400)
 		return
 	}
-	totalPage, err := strconv.ParseUint(total, 10, 64)
-	if err != nil || totalPage == 0 {
-=======
-	totalPage, err := strconv.Atoi(total)
-	if err != nil || totalPage < 1 {
->>>>>>> 40a74364
-		http.Error(w, fmt.Sprintf("Invalid total page number '%v'.", totalPage), 400)
+	pageNum, err := strconv.ParseUint(page, 10, 64)
+	if err != nil || pageNum < 0 || pageNum >= totalPage {
+		http.Error(w, fmt.Sprintf("Invalid page number '%v'.", page), 400)
 		return
 	}
 	pageNum, err := strconv.Atoi(page)
