--- conflicted
+++ resolved
@@ -85,18 +85,14 @@
 	return
 }
 
-<<<<<<< HEAD
-// Make sure there is enough room for some more data.
-func (file *DataFile) EnsureSize(more uint64) (err error) {
-=======
 // Fill up portion of a file with 0s.
-func (file *DataFile) overwriteWithZero(from int, size int) (err error) {
+func (file *DataFile) overwriteWithZero(from uint64, size uint64) (err error) {
 	if _, err = file.Fh.Seek(int64(from), os.SEEK_SET); err != nil {
 		return
 	}
-	zeroSize := 1048576 * 8 // Fill 8 MB at a time
+	zeroSize := uint64(1048576 * 8) // Fill 8 MB at a time
 	zero := make([]byte, zeroSize)
-	for i := 0; i < size; i += zeroSize {
+	for i := uint64(0); i < size; i += zeroSize {
 		var zeroSlice []byte
 		if i+zeroSize > size {
 			zeroSlice = zero[0 : size-i]
@@ -110,9 +106,8 @@
 	return file.Fh.Sync()
 }
 
-// Ensure there is enough room for that many bytes of data.
-func (file *DataFile) EnsureSize(more int) (err error) {
->>>>>>> a170f27b
+// Make sure there is enough room for some more data.
+func (file *DataFile) EnsureSize(more uint64) (err error) {
 	if file.Used+more <= file.Size {
 		return
 	} else if file.Buf != nil {
