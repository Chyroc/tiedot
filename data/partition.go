--- conflicted
+++ resolved
@@ -92,13 +92,8 @@
 }
 
 // Return approximate number of documents in the partition.
-<<<<<<< HEAD
 func (part *Partition) ApproxDocCount() uint64 {
-	totalPart := uint64(32) // not magic; a larger number makes estimation less accurate, but improves performance
-=======
-func (part *Partition) ApproxDocCount() int {
-	totalPart := 20 // not magic; a larger number makes estimation less accurate, but improves performance
->>>>>>> d1509b84
+	totalPart := uint64(20) // not magic; a larger number makes estimation less accurate, but improves performance
 	for {
 		keys, _ := part.lookup.GetPartition(0, totalPart)
 		if len(keys) == 0 {
